--- conflicted
+++ resolved
@@ -56,11 +56,7 @@
       attr_reader :key_format
 
       def serializer_for(resource, options = {})
-<<<<<<< HEAD
-        if resource.respond_to?(:each) && !resource.is_a?(Hash)
-=======
         if resource.respond_to?(:to_ary)
->>>>>>> 02c6ac96
           if Object.constants.include?(:ArraySerializer)
             ::ArraySerializer
           else
