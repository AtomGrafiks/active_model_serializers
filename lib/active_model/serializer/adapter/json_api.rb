module ActiveModel
  class Serializer
    module Adapter
      class JsonApi < Base
        extend ActiveSupport::Autoload
        autoload :PaginationLinks
        autoload :FragmentCache
        autoload :Link
<<<<<<< HEAD
        autoload :Association
        autoload :ResourceIdentifier
=======
        autoload :Meta
>>>>>>> 701404f7
        autoload :Deserialization

        # TODO: if we like this abstraction and other API objects to it,
        # then extract to its own file and require it.
        module ApiObjects
          module JsonApi
            ActiveModelSerializers.config.jsonapi_version = '1.0'
            ActiveModelSerializers.config.jsonapi_toplevel_meta = {}
            # Make JSON API top-level jsonapi member opt-in
            # ref: http://jsonapi.org/format/#document-top-level
            ActiveModelSerializers.config.jsonapi_include_toplevel_object = false

            module_function

            def add!(hash)
              hash.merge!(object) if include_object?
            end

            def include_object?
              ActiveModelSerializers.config.jsonapi_include_toplevel_object
            end

            # TODO: see if we can cache this
            def object
              object = {
                jsonapi: {
                  version: ActiveModelSerializers.config.jsonapi_version,
                  meta: ActiveModelSerializers.config.jsonapi_toplevel_meta
                }
              }
              object[:jsonapi].reject! { |_, v| v.blank? }

              object
            end
          end
        end

        def initialize(serializer, options = {})
          super
          @include_tree = IncludeTree.from_include_args(options[:include])
          @fieldset = options[:fieldset] || ActiveModel::Serializer::Fieldset.new(options.delete(:fields))
        end

        def serializable_hash(options = nil)
          options ||= {}

          is_collection = serializer.respond_to?(:each)
          serializers = is_collection ? serializer : [serializer]
          primary_data, included = resource_objects_for(serializers)

          hash = {}
          hash[:data] = is_collection ? primary_data : primary_data[0]
          hash[:included] = included if included.any?

          ApiObjects::JsonApi.add!(hash)

          if instance_options[:links]
            hash[:links] ||= {}
            hash[:links].update(instance_options[:links])
          end

          if is_collection && serializer.paginated?
            hash[:links] ||= {}
            hash[:links].update(pagination_links_for(serializer, options))
          end

          hash
        end

        def fragment_cache(cached_hash, non_cached_hash)
          root = false if instance_options.include?(:include)
          ActiveModel::Serializer::Adapter::JsonApi::FragmentCache.new.fragment_cache(root, cached_hash, non_cached_hash)
        end

        protected

        attr_reader :fieldset

        private

        def resource_objects_for(serializers)
          @primary = []
          @included = []
          @resource_identifiers = Set.new
          serializers.each { |serializer| process_resource(serializer, true) }
          serializers.each { |serializer| process_relationships(serializer, @include_tree) }

          [@primary, @included]
        end

        def process_resource(serializer, primary)
          resource_identifier = JsonApi::ResourceIdentifier.new(serializer).as_json
          return false unless @resource_identifiers.add?(resource_identifier)

          resource_object = resource_object_for(serializer)
          if primary
            @primary << resource_object
          else
            @included << resource_object
          end

          true
        end

        def process_relationships(serializer, include_tree)
          serializer.associations(include_tree).each do |association|
            process_relationship(association.serializer, include_tree[association.key])
          end
        end

        def process_relationship(serializer, include_tree)
          if serializer.respond_to?(:each)
            serializer.each { |s| process_relationship(s, include_tree) }
            return
          end
          return unless serializer && serializer.object
          return unless process_resource(serializer, false)

          process_relationships(serializer, include_tree)
        end

        def attributes_for(serializer, fields)
          serializer.attributes(fields).except(:id)
        end

        def resource_object_for(serializer)
          resource_object = cache_check(serializer) do
            resource_object = JsonApi::ResourceIdentifier.new(serializer).as_json

            requested_fields = fieldset && fieldset.fields_for(resource_object[:type])
            attributes = attributes_for(serializer, requested_fields)
            resource_object[:attributes] = attributes if attributes.any?
            resource_object
          end

          requested_associations = fieldset.fields_for(resource_object[:type]) || '*'
          relationships = relationships_for(serializer, requested_associations)
          resource_object[:relationships] = relationships if relationships.any?

          links = links_for(serializer)
          resource_object[:links] = links if links.any?

          meta = meta_for(serializer)
          resource_object[:meta] = meta unless meta.nil?

          resource_object
        end

        def relationships_for(serializer, requested_associations)
          include_tree = IncludeTree.from_include_args(requested_associations)
          serializer.associations(include_tree).each_with_object({}) do |association, hash|
            hash[association.key] = JsonApi::Association.new(serializer,
              association.serializer,
              association.options,
              association.links,
              association.meta)
                                    .as_json
          end
        end

        def links_for(serializer)
          serializer._links.each_with_object({}) do |(name, value), hash|
            hash[name] = Link.new(serializer, value).as_json
          end
        end

        def pagination_links_for(serializer, options)
          JsonApi::PaginationLinks.new(serializer.object, options[:serialization_context]).serializable_hash(options)
        end

        def meta_for(serializer)
          Meta.new(serializer).as_json
        end
      end
    end
  end
end<|MERGE_RESOLUTION|>--- conflicted
+++ resolved
@@ -6,12 +6,9 @@
         autoload :PaginationLinks
         autoload :FragmentCache
         autoload :Link
-<<<<<<< HEAD
         autoload :Association
         autoload :ResourceIdentifier
-=======
         autoload :Meta
->>>>>>> 701404f7
         autoload :Deserialization
 
         # TODO: if we like this abstraction and other API objects to it,
