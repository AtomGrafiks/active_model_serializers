require 'active_model/default_serializer'
require 'active_model/serializable'

module ActiveModel
  class ArraySerializer
    include Serializable

    class << self
      attr_accessor :_root
      alias root  _root=
      alias root= _root=
    end

    def initialize(object, options={})
      @object          = object
      @scope           = options[:scope]
      @root            = options.fetch(:root, self.class._root)
      @polymorphic   = options.fetch(:polymorphic, false)
      @meta_key        = options[:meta_key] || :meta
      @meta            = options[@meta_key]
      @each_serializer = options[:each_serializer]
      @resource_name   = options[:resource_name]
      @only            = options[:only] ? Array(options[:only]) : nil
      @except          = options[:except] ? Array(options[:except]) : nil
      @namespace       = options[:namespace]
      @key_format      = options[:key_format] || options[:each_serializer].try(:key_format)
    end
    attr_accessor :object, :scope, :root, :meta_key, :meta, :key_format

    def json_key
      key = root.nil? ? @resource_name : root

      key_format == :lower_camel && key.present? ? key.camelize(:lower) : key
    end

    def serializer_for(item)
<<<<<<< HEAD
      serializer_class = @each_serializer || Serializer.serializer_for(item, namespace: @namespace) || DefaultSerializer
      serializer_class.new(item, scope: scope, key_format: key_format, only: @only, except: @except)
=======
      serializer_class = @each_serializer || Serializer.serializer_for(item) || DefaultSerializer
      serializer_class.new(item, scope: scope, key_format: key_format, only: @only, except: @except, polymorphic: @polymorphic)
>>>>>>> d5a993e1
    end

    def serializable_object
      @object.map do |item|
        serializer_for(item).serializable_object_with_notification
      end
    end
    alias_method :serializable_array, :serializable_object

    def embedded_in_root_associations
      @object.each_with_object({}) do |item, hash|
        serializer_for(item).embedded_in_root_associations.each_pair do |type, objects|
          next if !objects || objects.flatten.empty?

          if hash.has_key?(type)
            hash[type].concat(objects).uniq!
          else
            hash[type] = objects
          end
        end
      end
    end

    private

    def instrumentation_keys
      [:object, :scope, :root, :meta_key, :meta, :each_serializer, :resource_name, :key_format]
    end
  end
end<|MERGE_RESOLUTION|>--- conflicted
+++ resolved
@@ -34,13 +34,8 @@
     end
 
     def serializer_for(item)
-<<<<<<< HEAD
       serializer_class = @each_serializer || Serializer.serializer_for(item, namespace: @namespace) || DefaultSerializer
-      serializer_class.new(item, scope: scope, key_format: key_format, only: @only, except: @except)
-=======
-      serializer_class = @each_serializer || Serializer.serializer_for(item) || DefaultSerializer
       serializer_class.new(item, scope: scope, key_format: key_format, only: @only, except: @except, polymorphic: @polymorphic)
->>>>>>> d5a993e1
     end
 
     def serializable_object
